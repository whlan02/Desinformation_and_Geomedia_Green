import { 
  View, 
  Text, 
  StyleSheet, 
  TouchableOpacity, 
  Image, 
  ActivityIndicator, 
  Alert, 
  ScrollView, 
  Dimensions, 
  Modal, 
  Animated, 
  Easing,
  StatusBar,
  Platform
} from 'react-native';
import { useRouter, useFocusEffect } from 'expo-router';
import { useState, useEffect, useRef, useCallback } from 'react';
import { SafeAreaView } from 'react-native-safe-area-context';
import MapView, { Marker, UrlTile } from 'react-native-maps';
import * as ImagePicker from 'expo-image-picker';
import AsyncStorage from '@react-native-async-storage/async-storage';
import * as FileSystem from 'expo-file-system';
import { LinearGradient } from 'expo-linear-gradient';
import { verifyImagePurePng } from '../utils/backendService';
import { getGalleryImages, saveImageToGallery } from '../utils/galleryStorage';
import CircularProgress from '../components/CircularProgress';
import { Ionicons } from '@expo/vector-icons';
import { useTheme } from '../contexts/ThemeContext';

const { width, height } = Dimensions.get('window');
const BOTTOM_SHEET_HEIGHT = 200;

export default function Verify() {
  const router = useRouter();
  const { colors, isDark, toggleTheme } = useTheme();
  const [selectedImage, setSelectedImage] = useState<string | null>(null);
  const [decodedInfo, setDecodedInfo] = useState<Array<{icon: string, label: string, value: string, type: string}> | null>(null);
  const [errorText, setErrorText] = useState<string | null>(null);
  const [signatureVerification, setSignatureVerification] = useState<{valid: boolean, message: string} | null>(null);
  const [isVerifying, setIsVerifying] = useState(false);
  const [location, setLocation] = useState<{ latitude: number; longitude: number } | null>(null);
  const [showBottomSheet, setShowBottomSheet] = useState(false);
  
  // Progress tracking
  const [progress, setProgress] = useState(0);
  const progressIntervalRef = useRef<NodeJS.Timeout | null>(null);
  const [accelerateProgress, setAccelerateProgress] = useState(false);
  
  // Animation for scroll indicator
  const scrollIndicatorAnim = useRef(new Animated.Value(0)).current;
  
  // Start fake progress animation
  const startFakeProgress = (durationMs: number) => {
    setProgress(0);
    setAccelerateProgress(false);
    const intervalMs = 100; // Update every 100ms
    const increment = 100 / (durationMs / intervalMs);
    
    progressIntervalRef.current = setInterval(() => {
      setProgress(prev => {
        const newProgress = prev + increment;
        if (newProgress >= 100) {
          if (progressIntervalRef.current) {
            clearInterval(progressIntervalRef.current);
            progressIntervalRef.current = null;
          }
          return 100;
        }
        return newProgress;
      });
    }, intervalMs);
  };
  
  // Complete progress with acceleration
  const completeProgress = () => {
    if (progressIntervalRef.current) {
      clearInterval(progressIntervalRef.current);
      progressIntervalRef.current = null;
    }
    setAccelerateProgress(true);
    setProgress(100);
    setTimeout(() => {
      setProgress(0);
      setAccelerateProgress(false);
    }, 500);
  };
  
  // Cleanup on unmount
  useEffect(() => {
    return () => {
      if (progressIntervalRef.current) {
        clearInterval(progressIntervalRef.current);
      }
    };
  }, []);

  // Start scroll indicator animation when image is selected
  useEffect(() => {
    if (selectedImage && !isVerifying) {
      const animateScrollIndicator = () => {
        Animated.sequence([
          Animated.timing(scrollIndicatorAnim, {
            toValue: 10,
            duration: 1000,
            easing: Easing.inOut(Easing.ease),
            useNativeDriver: true,
          }),
          Animated.timing(scrollIndicatorAnim, {
            toValue: 0,
            duration: 1000,
            easing: Easing.inOut(Easing.ease),
            useNativeDriver: true,
          }),
        ]).start(() => {
          // Repeat animation
          animateScrollIndicator();
        });
      };
      animateScrollIndicator();
    }
  }, [selectedImage, isVerifying, scrollIndicatorAnim]);
  
  const bottomSheetY = useRef(new Animated.Value(BOTTOM_SHEET_HEIGHT)).current;

  // Check for selected image from gallery when screen is focused
  useFocusEffect(
    useCallback(() => {
      const checkSelectedImage = async () => {
        try {
          const uri = await AsyncStorage.getItem('selectedUriForVerify');
          if (uri) {
            await AsyncStorage.removeItem('selectedUriForVerify');
            setSelectedImage(uri);
            verifyImage(uri);
          }
        } catch (e) {
          console.error('Failed to get selected URI', e);
        }
      };
      checkSelectedImage();
    }, [])
  );

  // Check for import mode when screen is focused
  const [isImportMode, setIsImportMode] = useState(false);
  const [verificationResult, setVerificationResult] = useState<any>(null);

  useFocusEffect(
    useCallback(() => {
      const checkImportMode = async () => {
        const importMode = await AsyncStorage.getItem('isImportMode');
        setIsImportMode(importMode === 'true');
        if (importMode === 'true') {
          await AsyncStorage.removeItem('isImportMode');
        }
      };
      checkImportMode();
    }, [])
  );

  const showBottomSheetModal = () => {
    setShowBottomSheet(true);
    Animated.timing(bottomSheetY, {
      toValue: 0,
      duration: 300,
      easing: Easing.out(Easing.ease),
      useNativeDriver: true,
    }).start();
  };

  const hideBottomSheetModal = (callback?: () => void) => {
    Animated.timing(bottomSheetY, {
      toValue: BOTTOM_SHEET_HEIGHT,
      duration: 250,
      easing: Easing.in(Easing.ease),
      useNativeDriver: true,
    }).start(() => {
      setShowBottomSheet(false);
      if (callback) {
        callback();
      }
    });
  };

  const resetState = () => {
    setSelectedImage(null);
    setDecodedInfo(null);
    setErrorText(null);
    setSignatureVerification(null);
    setLocation(null);
    setProgress(0);
  };

  const handleImport = async () => {
    if (!selectedImage || !verificationResult || !verificationResult.verification_result) {
      Alert.alert('Error', 'No valid image or verification result to import');
      return;
    }

    try {
      // Save to gallery storage with verification info
      const galleryData = {
        uri: selectedImage,
        encodedInfo: JSON.stringify(verificationResult.verification_result.decoded_data || {}),
        signature: verificationResult.verification_result.signature || 'verified',  // Set a default 'verified' value
        publicKey: verificationResult.verification_result.public_key || 'imported',  // Set a default 'imported' value
        timestamp: Date.now(),
      };

      await saveImageToGallery(galleryData);
      Alert.alert('Success', 'Image imported to GeoCam Gallery', [
        {
          text: 'OK',
          onPress: () => router.back()
        }
      ]);
    } catch (error) {
      console.error('Failed to import image:', error);
      Alert.alert('Error', 'Failed to import image to gallery');
    }
  };

  const verifyImage = async (uri: string) => {
    setIsVerifying(true);
    setErrorText(null);
    setSignatureVerification(null);
    setDecodedInfo(null);
    setLocation(null);
    
    startFakeProgress(25000); // 25 seconds fake progress

    try {
      console.log('🔍 Starting verification for image:', uri);
      
      const base64Data = await FileSystem.readAsStringAsync(uri, {
        encoding: FileSystem.EncodingType.Base64,
      });
      
      console.log('📄 Image converted to base64, length:', base64Data.length);
      
      const verificationResult = await verifyImagePurePng(base64Data);
      setVerificationResult(verificationResult); // Store the full result for import
      
      if (verificationResult.success) {
        if (verificationResult.verification_result?.decoded_data) {
          const decodedData = verificationResult.verification_result.decoded_data;
          
          // Process the decoded data into structured metadata items
          const metadataItems = [];
          
          // Handle device information
          if (decodedData.geocamDevice || decodedData.deviceModel) {
            const deviceInfo = decodedData.geocamDevice 
              ? (decodedData.deviceModel ? `${decodedData.geocamDevice} (${decodedData.deviceModel})` : decodedData.geocamDevice)
              : decodedData.deviceModel;
            metadataItems.push({
              icon: 'phone-portrait-outline',
              label: 'Device',
              value: deviceInfo,
              type: 'device'
            });
          }
          
          // Add time information
          if (decodedData.Time || decodedData.time) {
            const timeValue = decodedData.Time || decodedData.time;
            metadataItems.push({
              icon: 'time-outline',
              label: 'Captured',
              value: timeValue,
              type: 'time'
            });
          }
          
          // Handle location information
          if (decodedData.location) {
            setLocation(decodedData.location); // Set location for map
            metadataItems.push({
              icon: 'location-outline',
              label: 'Location',
              value: `${decodedData.location.latitude.toFixed(6)}, ${decodedData.location.longitude.toFixed(6)}`,
              type: 'location'
            });
          }
          
          // Add any other information
          for (const key in decodedData) {
            if (decodedData.hasOwnProperty(key)) {
              if (key === 'location' || key === 'deviceModel' || key === 'geocamDevice' || key === 'Time' || key === 'time') {
                // Skip keys we've already processed
                continue;
              } else {
                const formattedKey = key.charAt(0).toUpperCase() + key.slice(1);
                metadataItems.push({
                  icon: 'information-circle-outline',
                  label: formattedKey,
                  value: String(decodedData[key]),
                  type: 'other'
                });
              }
            }
          }
          
          setDecodedInfo(metadataItems);
        } else {
          setDecodedInfo([]);
        }
        
        setSignatureVerification({
          valid: verificationResult.verification_result?.signature_valid || false,
          message: verificationResult.message || 'Verification completed'
        });
        
        completeProgress();
      } else {
        // Silently handle verification failure
        setErrorText('Image verification failed. Please make sure the image was taken with GeoCam.');
        setSignatureVerification({
          valid: false,
          message: 'Verification failed'
        });
      }
    } catch (error) {
      // Silently handle error without logging
      setErrorText('Unable to verify this image. Please try with a different image or try again later.');
      setSignatureVerification({
        valid: false,
        message: 'Verification failed'
      });
      completeProgress();
    } finally {
      setIsVerifying(false);
    }
  };

  const pickFromPhone = () => {
    hideBottomSheetModal(() => {
      // 添加延迟确保Modal完全关闭
      setTimeout(async () => {
        resetState();

        let result = await ImagePicker.launchImageLibraryAsync({
          mediaTypes: 'images',
          allowsEditing: false,
          quality: 1,
        });

        if (result.canceled) {
          return;
        }

        if (result.assets && result.assets.length > 0) {
          const asset = result.assets[0];
          if (asset.uri) {
            setSelectedImage(asset.uri);
            await verifyImage(asset.uri);
          } else {
            setErrorText("Selected image has no URI.");
          }
        } else {
          setErrorText("No image selected or an error occurred.");
        }
      }, 500); // 延迟500ms确保Modal动画完成
    });
  };

  const pickFromGeoCamGallery = () => {
    hideBottomSheetModal(() => {
      // 添加延迟确保Modal完全关闭
      setTimeout(async () => {
        try {
          const galleryImages = await getGalleryImages();
          
          if (galleryImages.length === 0) {
            Alert.alert("No Images", "No images found in GeoCam gallery.");
            return;
          }

          resetState();
          router.push({
            pathname: '/gallery',
            params: { mode: 'select' }
          });
          
        } catch (error) {
          Alert.alert("Error", "Failed to access GeoCam gallery");
        }
      }, 500); // 延迟500ms确保Modal动画完成
    });
  };

  const selectNewImage = () => {
    showBottomSheetModal();
  };

  const renderVerificationResult = () => {
    if (isVerifying) {
      return (
        <View style={[
          styles.progressContainer,
          {
            backgroundColor: isDark ? 'rgba(55, 60, 64, 0.5)' : 'rgba(240, 240, 240, 0.8)',
            borderColor: isDark ? 'rgba(255, 255, 255, 0.1)' : 'rgba(0, 0, 0, 0.1)'
          }
        ]}>
          <CircularProgress 
            progress={progress}
            acceleratedCompletion={accelerateProgress}
            estimatedDuration={20000}
            showPercentage={true}
            showTimeRemaining={true}
            message="Authenticating..."
          />
        </View>
      );
    }

    if (!selectedImage) {
      return (
        <View style={styles.emptyState}>
          <Text style={[styles.emptyStateText, { color: colors.text }]}>Select an image to verify</Text>
          <Text style={[styles.emptyStateSubtext, { color: colors.textSecondary }]}>Choose from your gallery to check authenticity</Text>
          <TouchableOpacity 
            style={[styles.newImageButton, { backgroundColor: colors.accent }]} 
            onPress={showBottomSheetModal}
          >
            <Text style={[styles.newImageButtonText, { color: colors.background }]}>Browse Images</Text>
          </TouchableOpacity>
        </View>
      );
    }

    return (
      <View style={styles.resultSection}>
        <View style={styles.fullscreenImageContainer}>
          <Image source={{ uri: selectedImage }} style={styles.fullscreenImage} />
          <LinearGradient
            colors={['rgba(0,0,0,0.6)', 'transparent', 'transparent', 'rgba(0,0,0,0.6)']}
            locations={[0, 0.3, 0.7, 1]}
            style={styles.fullscreenOverlay}
          >
            <View style={[
              styles.imageStatusBadge,
              {
                borderColor: colors.success,
                shadowColor: colors.success,
              }
            ]}>
              <Ionicons name="checkmark-circle" size={20} color={colors.success} />
              <Text style={[styles.imageStatusText, { color: colors.success }]}>Analyzed</Text>
            </View>
            <Animated.View style={[
              styles.scrollIndicator,
              {
                transform: [{ translateY: scrollIndicatorAnim }]
              }
            ]}>
              <Ionicons name="chevron-down" size={20} color="rgba(255, 255, 255, 0.8)" />
              <Text style={styles.scrollHintText}>Scroll for details</Text>
            </Animated.View>
          </LinearGradient>
        </View>

        {signatureVerification && (
          <View style={[
            styles.resultCard, 
            styles.infoCardSpacing,
            signatureVerification.valid ? styles.successCard : styles.errorCard
          ]}>
            <LinearGradient
              colors={signatureVerification.valid 
                ? ['rgba(27, 77, 62, 0.95)', 'rgba(34, 89, 72, 0.98)', 'rgba(20, 65, 52, 1)']
                : ['rgba(77, 27, 27, 0.95)', 'rgba(89, 34, 34, 0.98)', 'rgba(65, 20, 20, 1)']}
              locations={[0, 0.5, 1]}
              style={styles.cardGradient}
            >
              <View style={styles.resultHeaderRow}>
                <Ionicons 
                  name={signatureVerification.valid ? "shield-checkmark" : "shield-outline"} 
                  size={34} 
                  color={signatureVerification.valid ? colors.success : colors.error} 
                />
                <View style={styles.resultHeaderText}>
                  <Text style={[styles.resultTitle, { color: '#ffffff' }]}>
                    {signatureVerification.valid ? 'Verification Successful' : 'Verification Failed'}
                  </Text>
                  <Text style={[styles.resultSubtitle, { color: signatureVerification.valid ? '#e8f5e8' : '#ffcdd2' }]}>
                    {signatureVerification.valid ? 'Image authenticity confirmed' : 'Unable to verify authenticity'}
                  </Text>
                </View>
              </View>
              <View style={styles.resultContent}>
                <Text style={[styles.resultText, { color: '#ffffff' }]}>
                  {signatureVerification.message}
                </Text>
              </View>
            </LinearGradient>
          </View>
        )}

{(decodedInfo && decodedInfo.length > 0) || location ? (
          <View style={[styles.enhancedInfoCard, styles.infoCardSpacing, { 
            borderColor: isDark ? 'rgba(255, 255, 255, 0.08)' : 'rgba(26, 26, 26, 0.08)',
            shadowColor: isDark ? 'rgba(0, 0, 0, 0.6)' : 'rgba(0, 0, 0, 0.15)'
          }]}>
            <LinearGradient
              colors={isDark ? [
                'rgba(45, 52, 60, 0.98)', 
                'rgba(35, 42, 50, 0.99)', 
                'rgba(30, 37, 45, 1)',
                'rgba(25, 32, 40, 1)'
              ] : [
                'rgba(248, 250, 252, 0.98)',
                'rgba(241, 245, 249, 0.99)',
                'rgba(236, 242, 247, 1)',
                'rgba(226, 234, 240, 1)'
              ]}
              locations={[0, 0.3, 0.7, 1]}
              style={styles.enhancedCardGradient}
            >
              {/* Enhanced Header with better visual hierarchy */}
              <View style={styles.enhancedHeaderSection}>
                <View style={styles.enhancedHeaderContent}>
                  <View style={styles.enhancedIconWrapper}>
                    <LinearGradient
                      colors={['rgba(3, 218, 198, 0.2)', 'rgba(3, 218, 198, 0.05)']}
                      style={styles.enhancedIconBackground}
                    >
                      <Ionicons name="information-circle" size={28} color="#03DAC6" />
                    </LinearGradient>
                  </View>
                  <View style={styles.enhancedHeaderTextContainer}>
                    <Text style={[styles.enhancedTitle, { color: isDark ? '#ffffff' : '#1a1a1a' }]}>Image Information</Text>
                    <Text style={[styles.enhancedSubtitle, { color: isDark ? 'rgba(255, 255, 255, 0.65)' : 'rgba(26, 26, 26, 0.65)' }]}>Captured metadata and location data</Text>
                  </View>
                </View>
                <View style={[styles.enhancedHeaderDivider, { backgroundColor: isDark ? 'rgba(255, 255, 255, 0.08)' : 'rgba(26, 26, 26, 0.08)' }]} />
              </View>
              
              {/* Enhanced Location Map Section */}
              {location && (
                <View style={styles.enhancedLocationSection}>
                  <View style={styles.enhancedSectionHeader}>
                    <View style={[styles.enhancedSectionIconContainer, { backgroundColor: isDark ? 'rgba(255, 255, 255, 0.08)' : 'rgba(26, 26, 26, 0.08)' }]}>
                      <Ionicons name="location" size={20} color="#03A9F4" />
                    </View>
                    <Text style={[styles.enhancedSectionTitle, { color: isDark ? '#ffffff' : '#1a1a1a' }]}>Capture Location</Text>
                  </View>
                  <View style={styles.enhancedMapWrapper}>
                    <MapView
                      style={styles.enhancedMap}
                      initialRegion={{
                        latitude: location.latitude,
                        longitude: location.longitude,
                        latitudeDelta: 0.01,
                        longitudeDelta: 0.01,
                      }}
                      mapType="none"
                    >
                      <UrlTile
                        urlTemplate="https://tile.openstreetmap.org/{z}/{x}/{y}.png"
                        maximumZ={19}
                      />
                      <Marker
                        coordinate={{
                          latitude: location.latitude,
                          longitude: location.longitude,
                        }}
                        title="Photo Location"
                        pinColor="#03DAC6"
                        tracksViewChanges={false}
                      />
                    </MapView>
                    <View style={styles.enhancedCoordinatesOverlay}>
                      <Text style={styles.enhancedCoordinatesText}>
                        {location.latitude.toFixed(6)}, {location.longitude.toFixed(6)}
                      </Text>
                    </View>
                  </View>
                </View>
              )}
              
              {/* Enhanced Metadata Section */}
              {decodedInfo && decodedInfo.length > 0 && (
                <View style={styles.enhancedMetadataSection}>
                  <View style={styles.enhancedSectionHeader}>
                    <View style={[styles.enhancedSectionIconContainer, { backgroundColor: isDark ? 'rgba(255, 255, 255, 0.08)' : 'rgba(26, 26, 26, 0.08)' }]}>
                      <Ionicons name="document-text" size={20} color="#03DAC6" />
                    </View>
                    <Text style={[styles.enhancedSectionTitle, { color: isDark ? '#ffffff' : '#1a1a1a' }]}>Metadata Details</Text>
                  </View>
                  <View style={styles.enhancedMetadataGrid}>
                    {decodedInfo.map((item, index) => (
                      <View key={index} style={styles.enhancedMetadataItem}>
                        <LinearGradient
                          colors={isDark ? 
                            ['rgba(55, 62, 70, 0.6)', 'rgba(45, 52, 60, 0.4)'] :
                            ['rgba(255, 255, 255, 0.6)', 'rgba(248, 250, 252, 0.4)']
                          }
                          style={styles.enhancedMetadataItemGradient}
                        >
                          <View style={styles.enhancedMetadataItemContent}>
                            <View style={styles.enhancedMetadataIcon}>
                              <Ionicons name={item.icon as any} size={18} color="#03DAC6" />
                            </View>
                            <View style={styles.enhancedMetadataText}>
                              <Text style={[styles.enhancedMetadataLabel, { color: isDark ? 'rgba(3, 218, 198, 0.9)' : 'rgba(3, 150, 130, 0.9)' }]}>{item.label}</Text>
                              <Text style={[styles.enhancedMetadataValue, { color: isDark ? '#ffffff' : '#1a1a1a' }]} numberOfLines={2}>
                                {item.value}
                              </Text>
                            </View>
                          </View>
                        </LinearGradient>
                      </View>
                    ))}
                  </View>
                </View>
              )}
            </LinearGradient>
          </View>
        ) : decodedInfo !== null && decodedInfo.length === 0 && (
          <View style={[styles.enhancedInfoCard, styles.infoCardSpacing, { 
            borderColor: isDark ? 'rgba(255, 255, 255, 0.08)' : 'rgba(26, 26, 26, 0.08)',
            shadowColor: isDark ? 'rgba(0, 0, 0, 0.6)' : 'rgba(0, 0, 0, 0.15)'
          }]}>
            <LinearGradient
              colors={isDark ? [
                'rgba(45, 52, 60, 0.98)', 
                'rgba(35, 42, 50, 0.99)', 
                'rgba(30, 37, 45, 1)',
                'rgba(25, 32, 40, 1)'
              ] : [
                'rgba(248, 250, 252, 0.98)',
                'rgba(241, 245, 249, 0.99)',
                'rgba(236, 242, 247, 1)',
                'rgba(226, 234, 240, 1)'
              ]}
              locations={[0, 0.3, 0.7, 1]}
              style={styles.enhancedCardGradient}
            >
              <View style={styles.enhancedHeaderSection}>
                <View style={styles.enhancedHeaderContent}>
                  <View style={styles.enhancedIconWrapper}>
                    <LinearGradient
                      colors={['rgba(136, 136, 136, 0.2)', 'rgba(136, 136, 136, 0.05)']}
                      style={styles.enhancedIconBackground}
                    >
                      <Ionicons name="information-circle-outline" size={28} color="#888" />
                    </LinearGradient>
                  </View>
                  <View style={styles.enhancedHeaderTextContainer}>
                    <Text style={[styles.enhancedTitle, { color: isDark ? '#ffffff' : '#1a1a1a' }]}>No Information Found</Text>
                    <Text style={[styles.enhancedSubtitle, { color: isDark ? 'rgba(255, 255, 255, 0.65)' : 'rgba(26, 26, 26, 0.65)' }]}>No metadata or location detected</Text>
                  </View>
                </View>
              </View>
            </LinearGradient>
          </View>
        )}
        
        {errorText && (
          <View style={[styles.resultCard, styles.errorCard, styles.infoCardSpacing]}>
            <LinearGradient
              colors={['rgba(77, 27, 27, 0.95)', 'rgba(89, 34, 34, 0.98)', 'rgba(65, 20, 20, 1)']}
              locations={[0, 0.5, 1]}
              style={styles.cardGradient}
            >
              <View style={styles.resultHeaderRow}>
                <Ionicons name="alert-circle" size={34} color="#f44336" />
                <View style={styles.resultHeaderText}>
                  <Text style={styles.resultTitle}>Error</Text>
                  <Text style={styles.resultSubtitle}>Verification failed</Text>
                </View>
              </View>
              <View style={styles.resultContent}>
                <Text style={styles.errorText}>{errorText}</Text>
              </View>
            </LinearGradient>
          </View>
        )}

        <View style={styles.actionSection}>
<<<<<<< HEAD
          {renderActionButton()}
=======
          <TouchableOpacity 
            style={[styles.newImageButton, { backgroundColor: colors.accent }]} 
            onPress={selectNewImage}
          >
            <View style={styles.buttonContent}>
              <Ionicons name="image" size={22} color={colors.background} />
              <Text style={[styles.newImageButtonText, { color: colors.background }]}>Verify Another Image</Text>
            </View>
          </TouchableOpacity>
>>>>>>> dedf1de2
        </View>
      </View>
    );
  };

  const renderBottomSheet = () => {
    if (!showBottomSheet) return null;

    return (
      <Modal
        visible={showBottomSheet}
        transparent
        animationType="none"
        onRequestClose={() => hideBottomSheetModal()}
      >
        <TouchableOpacity 
          style={styles.overlay} 
          activeOpacity={1} 
          onPress={() => hideBottomSheetModal()}
        >
          <Animated.View 
            style={[
              styles.bottomSheet,
              {
                transform: [{ translateY: bottomSheetY }]
              }
            ]}
          >
            <View style={styles.bottomSheetHandle} />
            <Text style={styles.bottomSheetTitle}>Select Image Source</Text>
            
            <TouchableOpacity 
              style={styles.bottomSheetButton} 
              onPress={pickFromPhone}
            >
              <Text style={styles.bottomSheetButtonIcon}>🖼️</Text>
              <Text style={styles.bottomSheetButtonText}>Phone Gallery</Text>
            </TouchableOpacity>

            <TouchableOpacity 
              style={styles.bottomSheetButton} 
              onPress={pickFromGeoCamGallery}
            >
              <Text style={styles.bottomSheetButtonIcon}>📸</Text>
              <Text style={styles.bottomSheetButtonText}>GeoCam Gallery</Text>
            </TouchableOpacity>
          </Animated.View>
        </TouchableOpacity>
      </Modal>
    );
  };

  const renderActionButton = () => {
    if (isImportMode && signatureVerification?.valid) {
      return (
        <TouchableOpacity 
          style={[styles.newImageButton, { backgroundColor: '#4CAF50' }]} 
          onPress={handleImport}
        >
          <View style={styles.buttonContent}>
            <Ionicons name="cloud-download" size={22} color="#ffffff" />
            <Text style={[styles.newImageButtonText, { color: '#ffffff' }]}>Import to GeoCam Gallery</Text>
          </View>
        </TouchableOpacity>
      );
    }

    return (
      <TouchableOpacity 
        style={styles.newImageButton} 
        onPress={selectNewImage}
      >
        <View style={styles.buttonContent}>
          <Ionicons name="image" size={22} color="#000000" />
          <Text style={styles.newImageButtonText}>Verify Another Image</Text>
        </View>
      </TouchableOpacity>
    );
  };

  return (
    <SafeAreaView style={[styles.container, { backgroundColor: colors.background }]}>
      <StatusBar barStyle={isDark ? "light-content" : "dark-content"} backgroundColor={colors.background} />
      
      <View style={[styles.topBar, { backgroundColor: colors.headerBackground }]}>
        <TouchableOpacity 
          style={styles.backButton} 
          onPress={() => router.back()}
        >
          <Ionicons name="arrow-back" size={24} color={colors.text} />
        </TouchableOpacity>
        
        <Text style={[styles.topBarTitle, { color: colors.text }]}>
          Verify Image
        </Text>
        
        {selectedImage && (
          <View style={styles.statusIndicator}>
            <View style={[
              styles.statusDot, 
              {
                backgroundColor: signatureVerification?.valid ? colors.success : colors.error
              }
            ]} />
            <Text style={[styles.statusText, { color: colors.text }]}>
              {isVerifying ? 'Verifying...' : signatureVerification?.valid ? 'Verified' : 'Not verified'}
            </Text>
          </View>
        )}
      </View>
      
      <ScrollView style={styles.scrollView} contentContainerStyle={styles.scrollContent} showsVerticalScrollIndicator={false}>
        {renderVerificationResult()}
      </ScrollView>

      {renderBottomSheet()}
    </SafeAreaView>
  );
}

const styles = StyleSheet.create({
  container: {
    flex: 1,
  },
  topBar: {
    flexDirection: 'row',
    justifyContent: 'center',
    alignItems: 'center',
    paddingHorizontal: 16,
    paddingVertical: 10,
    borderBottomWidth: 1,
    borderBottomColor: 'rgba(255, 255, 255, 0.1)',
    elevation: 3,
    shadowColor: '#000',
    shadowOffset: { width: 0, height: 2 },
    shadowOpacity: 0.2,
    shadowRadius: 2,
    position: 'relative',
  },
  backButton: {
    backgroundColor: 'rgba(255, 255, 255, 0.15)',
    width: 40,
    height: 40,
    borderRadius: 20,
    justifyContent: 'center',
    alignItems: 'center',
    position: 'absolute',
    left: 16,
    zIndex: 10,
  },
  topBarTitle: {
    fontSize: 20,
    fontWeight: 'bold',
    textAlign: 'center',
    flex: 1,
  },
  statusIndicator: {
    flexDirection: 'row',
    alignItems: 'center',
    backgroundColor: 'rgba(0, 0, 0, 0.25)',
    paddingHorizontal: 12,
    paddingVertical: 6,
    borderRadius: 16,
    position: 'absolute',
    right: 16,
    zIndex: 10,
  },
  statusDot: {
    width: 8,
    height: 8,
    borderRadius: 4,
    backgroundColor: '#888',
    marginRight: 6,
  },
  statusText: {
    fontSize: 14,
    fontWeight: '500',
  },
  scrollView: {
    flex: 1,
  },
  scrollContent: {
    padding: 16,
    paddingBottom: 40,
    paddingTop: 16, // Add back some top padding for the new layout
  },
  header: {
    marginBottom: 24,
    marginTop: 10,
  },
  title: {
    fontSize: 30,
    fontWeight: 'bold',
    color: '#ffffff',
    marginBottom: 6,
    letterSpacing: 0.4,
  },
  subtitle: {
    fontSize: 16,
    color: '#ccc',
    lineHeight: 22,
    letterSpacing: 0.2,
  },
  emptyState: {
    flex: 1,
    justifyContent: 'center',
    alignItems: 'center',
    paddingVertical: 60,
    gap: 20,
    backgroundColor: 'rgba(55, 60, 64, 0.5)',
    borderRadius: 16,
    marginVertical: 20,
    padding: 30,
    borderWidth: 1,
    borderColor: 'rgba(255, 255, 255, 0.1)',
    shadowColor: '#000',
    shadowOffset: { width: 0, height: 4 },
    shadowOpacity: 0.2,
    shadowRadius: 5,
  },
  emptyStateText: {
    fontSize: 22,
    fontWeight: '600',
    marginBottom: 8,
  },
  emptyStateSubtext: {
    fontSize: 16,
    textAlign: 'center',
    maxWidth: '90%',
    lineHeight: 22,
  },
  resultSection: {
    marginTop: 0, // Remove margin for fullscreen effect
  },
  infoCardSpacing: {
    marginTop: 24, // Add spacing after fullscreen image
  },
  fullscreenImageContainer: {
    height: height - 120, // Reduce space taken by top bar, make it fit better
    width: width - 32, // Account for padding
    position: 'relative',
    backgroundColor: '#000',
    borderRadius: 16,
    overflow: 'hidden',
    marginBottom: 20,
    shadowColor: '#000',
    shadowOffset: { width: 0, height: 4 },
    shadowOpacity: 0.3,
    shadowRadius: 6,
    elevation: 8,
    alignSelf: 'center',
  },
  fullscreenImage: {
    width: '100%',
    height: '100%',
    resizeMode: 'cover', // Change from 'contain' to 'cover' for better screen fit
  },
  fullscreenOverlay: {
    position: 'absolute',
    top: 0,
    left: 0,
    right: 0,
    bottom: 0,
    justifyContent: 'space-between',
    alignItems: 'center',
    paddingTop: 24,
    paddingBottom: 32,
  },
  imageStatusBadge: {
    backgroundColor: 'rgba(0, 0, 0, 0.85)',
    borderRadius: 20,
    paddingHorizontal: 16,
    paddingVertical: 8,
    flexDirection: 'row',
    alignItems: 'center',
    gap: 8,
    borderWidth: 1.5,
    shadowOffset: { width: 0, height: 0 },
    shadowOpacity: 0.3,
    shadowRadius: 6,
    elevation: 6,
  },
  imageStatusText: {
    fontSize: 14,
    fontWeight: '600',
    letterSpacing: 0.4,
  },
  scrollIndicator: {
    alignItems: 'center',
    gap: 8,
    backgroundColor: 'rgba(0, 0, 0, 0.7)',
    paddingHorizontal: 16,
    paddingVertical: 8,
    borderRadius: 20,
  },
  scrollHintText: {
    color: 'rgba(255, 255, 255, 0.9)',
    fontSize: 13,
    fontWeight: '600',
    letterSpacing: 0.3,
  },
  resultCard: {
    backgroundColor: '#373c40',
    borderRadius: 20,
    padding: 0, // Remove padding since gradient will handle it
    marginBottom: 20,
    borderWidth: 1.5,
    borderColor: 'rgba(255, 255, 255, 0.2)',
    shadowColor: '#000',
    shadowOffset: { width: 0, height: 4 },
    shadowOpacity: 0.25,
    shadowRadius: 8,
    elevation: 8,
    overflow: 'hidden',
  },
  infoCard: {
    backgroundColor: '#373c40',
    borderRadius: 20,
    padding: 0, // Remove padding since gradient will handle it
    marginBottom: 20,
    borderWidth: 1.5,
    borderColor: 'rgba(3, 218, 198, 0.4)',
    borderLeftWidth: 6,
    borderLeftColor: '#03DAC6',
    shadowColor: '#03DAC6',
    shadowOffset: { width: 0, height: 4 },
    shadowOpacity: 0.25,
    shadowRadius: 8,
    elevation: 8,
    overflow: 'hidden',
  },
  cardGradient: {
    padding: 24,
    borderRadius: 20,
    overflow: 'hidden',
  },
  successCard: {
    borderColor: '#4caf50',
    borderWidth: 2,
    borderLeftWidth: 6,
    borderLeftColor: '#4caf50',
    shadowColor: '#4caf50',
    shadowOpacity: 0.3,
  },
  errorCard: {
    borderColor: '#f44336',
    borderWidth: 2,
    borderLeftWidth: 6,
    borderLeftColor: '#f44336',
    shadowColor: '#f44336',
    shadowOpacity: 0.3,
  },
  resultTitle: {
    fontSize: 20,
    fontWeight: '800',
    letterSpacing: 0.4,
    flex: 1,
    textShadowColor: 'rgba(0, 0, 0, 0.3)',
    textShadowOffset: { width: 0, height: 1 },
    textShadowRadius: 2,
  },
  resultSubtitle: {
    fontSize: 15,
    marginTop: 4,
    fontWeight: '600',
    letterSpacing: 0.2,
  },
  resultHeaderText: {
    flex: 1,
    marginLeft: 16,
  },
  resultText: {
    fontSize: 17,
    textAlign: 'left',
    lineHeight: 26,
    fontWeight: '500',
    letterSpacing: 0.2,
  },
  resultContent: {
    marginTop: 12,
    paddingTop: 16,
    borderTopWidth: 1,
    borderTopColor: 'rgba(255, 255, 255, 0.15)',
  },
  resultHeaderRow: {
    flexDirection: 'row',
    alignItems: 'center',
    marginBottom: 4,
    paddingBottom: 16,
    borderBottomWidth: 1,
    borderBottomColor: 'rgba(255, 255, 255, 0.12)',
  },
  infoContainer: {
    backgroundColor: 'rgba(0, 0, 0, 0.3)',
    padding: 16,
    borderRadius: 12,
    borderLeftWidth: 4,
    borderLeftColor: '#03DAC6',
    marginTop: 12,
  },
  metadataContainer: {
    marginTop: 16,
    gap: 12,
  },
  metadataItem: {
    flexDirection: 'row',
    alignItems: 'flex-start',
    backgroundColor: 'rgba(0, 0, 0, 0.25)',
    padding: 18,
    borderRadius: 16,
    borderLeftWidth: 4,
    borderLeftColor: '#03DAC6',
    shadowColor: 'rgba(3, 218, 198, 0.3)',
    shadowOffset: { width: 0, height: 2 },
    shadowOpacity: 1,
    shadowRadius: 4,
    elevation: 3,
  },
  metadataIconContainer: {
    width: 36,
    height: 36,
    borderRadius: 18,
    backgroundColor: 'rgba(3, 218, 198, 0.25)',
    justifyContent: 'center',
    alignItems: 'center',
    marginRight: 16,
    borderWidth: 1,
    borderColor: 'rgba(3, 218, 198, 0.4)',
  },
  metadataContent: {
    flex: 1,
  },
  metadataLabel: {
    fontSize: 13,
    color: '#03DAC6',
    fontWeight: '700',
    marginBottom: 6,
    textTransform: 'uppercase',
    letterSpacing: 0.8,
    textShadowColor: 'rgba(3, 218, 198, 0.3)',
    textShadowOffset: { width: 0, height: 1 },
    textShadowRadius: 1,
  },
  metadataValue: {
    fontSize: 17,
    color: '#ffffff',
    lineHeight: 24,
    fontWeight: '600',
    letterSpacing: 0.2,
  },
  buttonContent: {
    flexDirection: 'row',
    alignItems: 'center',
    justifyContent: 'center',
    gap: 8,
  },
  decodedText: {
    fontSize: 15,
    color: '#e0e0e0',
    lineHeight: 26,
    fontFamily: Platform.OS === 'ios' ? 'Menlo' : 'monospace',
  },
  errorText: {
    fontSize: 17,
    color: '#ffcdd2',
    textAlign: 'left',
    lineHeight: 24,
    fontWeight: '500',
    letterSpacing: 0.2,
  },
  progressContainer: {
    marginVertical: 60,
    alignItems: 'center',
    justifyContent: 'center',
    borderRadius: 16,
    padding: 30,
    borderWidth: 1,
  },
  newImageButton: {
    paddingVertical: 16,
    borderRadius: 12,
    alignItems: 'center',
    alignSelf: 'center',
    marginTop: 10,
    marginBottom: 15,
    width: '85%',
    shadowColor: '#000',
    shadowOffset: { width: 0, height: 3 },
    shadowOpacity: 0.2,
    shadowRadius: 5,
    elevation: 5,
  },
  newImageButtonText: {
    fontSize: 17,
    fontWeight: '700',
    letterSpacing: 0.5,
  },
  actionSection: {
    marginTop: 20,
    paddingTop: 20,
    borderTopWidth: 1,
    borderTopColor: 'rgba(255, 255, 255, 0.1)',
  },
  overlay: {
    flex: 1,
    backgroundColor: 'rgba(0, 0, 0, 0.65)',
    justifyContent: 'flex-end',
  },
  bottomSheet: {
    backgroundColor: '#373c40',
    borderTopLeftRadius: 24,
    borderTopRightRadius: 24,
    paddingHorizontal: 20,
    paddingTop: 15,
    paddingBottom: 40,
    minHeight: BOTTOM_SHEET_HEIGHT,
    shadowColor: '#000',
    shadowOffset: { width: 0, height: -3 },
    shadowOpacity: 0.3,
    shadowRadius: 6,
    elevation: 8,
  },
  bottomSheetHandle: {
    width: 40,
    height: 5,
    backgroundColor: '#888',
    borderRadius: 2.5,
    alignSelf: 'center',
    marginBottom: 22,
  },
  bottomSheetTitle: {
    fontSize: 22,
    fontWeight: '700',
    color: '#ffffff',
    textAlign: 'center',
    marginBottom: 24,
    letterSpacing: 0.3,
  },
  bottomSheetButton: {
    flexDirection: 'row',
    alignItems: 'center',
    backgroundColor: '#25292e',
    borderRadius: 14,
    padding: 18,
    marginBottom: 14,
    borderWidth: 1,
    borderColor: 'rgba(255, 255, 255, 0.15)',
    shadowColor: '#000',
    shadowOffset: { width: 0, height: 2 },
    shadowOpacity: 0.15,
    shadowRadius: 3,
    elevation: 2,
  },
  bottomSheetButtonIcon: {
    fontSize: 26,
    marginRight: 18,
  },
  bottomSheetButtonText: {
    fontSize: 18,
    fontWeight: '600',
    color: '#ffffff',
    letterSpacing: 0.2,
  },
  // Embedded map styles for unified card
  embeddedMapContainer: {
    marginTop: 20,
    marginBottom: 12,
    borderRadius: 16,
    overflow: 'hidden',
    borderWidth: 2,
    borderColor: 'rgba(3, 169, 244, 0.4)',
    shadowColor: 'rgba(3, 169, 244, 0.3)',
    shadowOffset: { width: 0, height: 4 },
    shadowOpacity: 1,
    shadowRadius: 6,
    elevation: 6,
  },
  embeddedMapHeader: {
    flexDirection: 'row',
    alignItems: 'center',
    backgroundColor: 'rgba(3, 169, 244, 0.15)',
    padding: 16,
    borderBottomWidth: 1,
    borderBottomColor: 'rgba(3, 169, 244, 0.3)',
  },
  embeddedMapTitle: {
    color: '#ffffff',
    fontWeight: '700',
    fontSize: 16,
    letterSpacing: 0.3,
    textShadowColor: 'rgba(0, 0, 0, 0.3)',
    textShadowOffset: { width: 0, height: 1 },
    textShadowRadius: 2,
  },
  embeddedMap: {
    width: '100%',
    height: 160,
  },
  // Enhanced unified info card styles that blend with dark theme
  enhancedInfoCard: {
    borderRadius: 18,
    marginBottom: 20,
    overflow: 'hidden',
    borderWidth: 1,
    borderColor: 'rgba(255, 255, 255, 0.08)', // Subtle border that blends with background
    shadowColor: 'rgba(0, 0, 0, 0.6)',
    shadowOffset: { width: 0, height: 6 },
    shadowOpacity: 0.3,
    shadowRadius: 12,
    elevation: 8,
  },
  enhancedCardGradient: {
    borderRadius: 18,
    overflow: 'hidden',
  },
  // Enhanced header section
  enhancedHeaderSection: {
    paddingHorizontal: 24,
    paddingTop: 24,
    paddingBottom: 20,
  },
  enhancedHeaderContent: {
    flexDirection: 'row',
    alignItems: 'center',
  },
  enhancedIconWrapper: {
    marginRight: 16,
  },
  enhancedIconBackground: {
    width: 48,
    height: 48,
    borderRadius: 24,
    justifyContent: 'center',
    alignItems: 'center',
    borderWidth: 1,
    borderColor: 'rgba(3, 218, 198, 0.15)',
  },
  enhancedHeaderTextContainer: {
    flex: 1,
  },
  enhancedTitle: {
    fontSize: 22,
    fontWeight: '800',
    letterSpacing: 0.5,
    marginBottom: 4,
    textShadowColor: 'rgba(0, 0, 0, 0.4)',
    textShadowOffset: { width: 0, height: 1 },
    textShadowRadius: 2,
  },
  enhancedSubtitle: {
    fontSize: 14,
    fontWeight: '500',
    letterSpacing: 0.3,
  },
  enhancedHeaderDivider: {
    height: 1,
    backgroundColor: 'rgba(255, 255, 255, 0.08)',
    marginTop: 16,
  },
  // Enhanced location section
  enhancedLocationSection: {
    paddingHorizontal: 24,
    paddingVertical: 20,
    borderBottomWidth: 1,
    borderBottomColor: 'rgba(255, 255, 255, 0.06)',
  },
  enhancedSectionHeader: {
    flexDirection: 'row',
    alignItems: 'center',
    marginBottom: 16,
  },
  enhancedSectionIconContainer: {
    width: 32,
    height: 32,
    borderRadius: 16,
    justifyContent: 'center',
    alignItems: 'center',
    marginRight: 12,
  },
  enhancedSectionTitle: {
    fontSize: 16,
    fontWeight: '700',
    letterSpacing: 0.4,
    textTransform: 'uppercase',
  },
  enhancedMapWrapper: {
    borderRadius: 12,
    overflow: 'hidden',
    position: 'relative',
    borderWidth: 1,
    borderColor: 'rgba(255, 255, 255, 0.1)',
    shadowColor: 'rgba(0, 0, 0, 0.4)',
    shadowOffset: { width: 0, height: 2 },
    shadowOpacity: 1,
    shadowRadius: 4,
    elevation: 4,
  },
  enhancedMap: {
    width: '100%',
    height: 180,
  },
  enhancedCoordinatesOverlay: {
    position: 'absolute',
    bottom: 0,
    left: 0,
    right: 0,
    backgroundColor: 'rgba(0, 0, 0, 0.8)',
    paddingHorizontal: 16,
    paddingVertical: 10,
    borderTopWidth: 1,
    borderTopColor: 'rgba(255, 255, 255, 0.1)',
  },
  enhancedCoordinatesText: {
    color: 'rgba(255, 255, 255, 0.9)',
    fontSize: 13,
    fontWeight: '600',
    textAlign: 'center',
    letterSpacing: 0.5,
    fontFamily: Platform.OS === 'ios' ? 'Menlo' : 'monospace',
  },
  // Enhanced metadata section
  enhancedMetadataSection: {
    paddingHorizontal: 24,
    paddingVertical: 20,
  },
  enhancedMetadataGrid: {
    gap: 12,
  },
  enhancedMetadataItem: {
    borderRadius: 12,
    overflow: 'hidden',
    borderWidth: 1,
    borderColor: 'rgba(255, 255, 255, 0.06)',
  },
  enhancedMetadataItemGradient: {
    borderRadius: 12,
  },
  enhancedMetadataItemContent: {
    flexDirection: 'row',
    alignItems: 'flex-start',
    padding: 16,
  },
  enhancedMetadataIcon: {
    width: 32,
    height: 32,
    borderRadius: 16,
    backgroundColor: 'rgba(3, 218, 198, 0.15)',
    justifyContent: 'center',
    alignItems: 'center',
    marginRight: 14,
    borderWidth: 1,
    borderColor: 'rgba(3, 218, 198, 0.2)',
  },
  enhancedMetadataText: {
    flex: 1,
  },
  enhancedMetadataLabel: {
    fontSize: 12,
    fontWeight: '700',
    marginBottom: 6,
    textTransform: 'uppercase',
    letterSpacing: 0.8,
  },
  enhancedMetadataValue: {
    fontSize: 16,
    lineHeight: 22,
    fontWeight: '500',
    letterSpacing: 0.2,
  },
}); <|MERGE_RESOLUTION|>--- conflicted
+++ resolved
@@ -499,7 +499,7 @@
           </View>
         )}
 
-{(decodedInfo && decodedInfo.length > 0) || location ? (
+        {(decodedInfo && decodedInfo.length > 0) || location ? (
           <View style={[styles.enhancedInfoCard, styles.infoCardSpacing, { 
             borderColor: isDark ? 'rgba(255, 255, 255, 0.08)' : 'rgba(26, 26, 26, 0.08)',
             shadowColor: isDark ? 'rgba(0, 0, 0, 0.6)' : 'rgba(0, 0, 0, 0.15)'
@@ -681,19 +681,7 @@
         )}
 
         <View style={styles.actionSection}>
-<<<<<<< HEAD
           {renderActionButton()}
-=======
-          <TouchableOpacity 
-            style={[styles.newImageButton, { backgroundColor: colors.accent }]} 
-            onPress={selectNewImage}
-          >
-            <View style={styles.buttonContent}>
-              <Ionicons name="image" size={22} color={colors.background} />
-              <Text style={[styles.newImageButtonText, { color: colors.background }]}>Verify Another Image</Text>
-            </View>
-          </TouchableOpacity>
->>>>>>> dedf1de2
         </View>
       </View>
     );
